--- conflicted
+++ resolved
@@ -2,15 +2,13 @@
 
 import os
 import shutil
-<<<<<<< HEAD
-=======
 import datetime
->>>>>>> 5036886c
 import numpy as np
 import pandas as pd
 import matplotlib as mpl
 import matplotlib.pyplot as plt
 import ansys.fluent.core as pyfluent
+import time
 
 import barotropy as bpy
 
@@ -55,15 +53,12 @@
 RELF_BODYFORCE = 1.0
 RELF_TURB_VISCOSITY = 1.0
 
-<<<<<<< HEAD
 # TODO: understand what to do if a simulation explodes
 # TODO: create and save a panda dataflrame (excel) with the summary of the simulations containing time, if the simulation was finished, number of iterations...
 
-=======
 # Turbulence boundary conditions
 INLET_TURBULENT_INTENSITY = 0.05
 INLET_TURBULENT_VISCOSITY_RATIO = 10
->>>>>>> 5036886c
 
 ###################################################################################################################
 
@@ -113,14 +108,6 @@
     current_datetime = datetime.datetime.now()
     formatted_datetime = current_datetime.strftime("%Y-%m-%d_%H-%M-%S")
 
-<<<<<<< HEAD
-    # Timestamped subdirectory for the current simulation
-    timestamp_dir = os.path.join(dir_case, formatted_datetime)
-    if not os.path.isdir(timestamp_dir):
-        os.makedirs(timestamp_dir, exist_ok=True)
-
-    dir_out = timestamp_dir
-=======
     # Create case folder
     case_index = row["index"]
     case_name = f"case_{case_index}"
@@ -130,7 +117,6 @@
     # Timestamped subdirectory for the current simulation
     timestamp_dir = os.path.join(case_dir, formatted_datetime)
     os.makedirs(timestamp_dir, exist_ok=True)
->>>>>>> 5036886c
 
     # ------------------------------ #
     # ------ Barotropic Model ------ #
@@ -357,7 +343,6 @@
 # Exiting Fluent
 solver.exit()
 
-time.sleep(10000)
 
 time_end_code_fomratted = time.strftime("%H:%M:%S", time.localtime())
 
